import Phaser from "phaser";
import { GRID_SIZE, TILE_SIZE } from "../utils/Constants";
import Player from "../objects/Player";
import * as yaml from 'js-yaml';  

enum PlantType {
  None = 0,
  Potato = 1,
  Carrot = 2,
  Cabbage = 3
}

type PlantLevel = 1 | 2 | 3;

interface GrowthCondition {
  sunlight: number;
  water: number;
}

type GrowthMap = Partial<Record<PlantLevel, GrowthCondition>>;

const growConditions: Record<PlantType, GrowthMap> = {
  [PlantType.Potato]: {2: {sunlight:20, water:20}, 3:{sunlight:20, water:20}},
  [PlantType.Carrot]: {2: {sunlight:60, water:40}, 3:{sunlight:45, water:20}},
  [PlantType.Cabbage]:{2: {sunlight:55, water:30}, 3:{sunlight:65, water:20}},
  [PlantType.None]: {}
};

interface Inventory {
  potato: number;
  carrot: number;
  cabbage: number;
}

interface GameState {
  dayCount: number;
  inventory: Inventory;
  achievements: string[];
  gridData: Uint8Array;
  playerX: number;
  playerY: number;
  actionsRemaining: number;
}

interface FullSaveData {
  currentState: Omit<GameState,"gridData"> & {gridData:number[]};
  undoStack: (Omit<GameState,"gridData"> & {gridData:number[]})[];
  redoStack: (Omit<GameState,"gridData"> & {gridData:number[]})[];
}

interface SceneConfig {
  initial?: {
    dayCount?: number;
    inventory?: {
      potato?: number;
      carrot?: number;
      cabbage?: number;
    };
    actionsRemaining?: number;
    achievements?: string[];
  };
  gridOverrides?: {
    row: number;
    col: number;
    sunlight?: number;
    water?: number;
    plantType?: "potato" | "carrot" | "cabbage";
    plantLevel?: number;
  }[];
}

export default class GameScene extends Phaser.Scene {
  private player!: Player;
  private grid: {rectangle: Phaser.GameObjects.Rectangle; text: Phaser.GameObjects.Text;}[][] = [];
  private activeTile: {rectangle: Phaser.GameObjects.Rectangle; text: Phaser.GameObjects.Text;} | null = null; 

  // Current state
  private dayCount: number = 1;
  private inventory: Inventory = { potato: 1, carrot: 1, cabbage: 1 }; 
  private achievements: string[] = [];
  private actionsRemaining: number = 10;
  private gridData!: Uint8Array;

  // UI elements
  private dayText!: Phaser.GameObjects.Text;
  private inventoryText!: Phaser.GameObjects.Text;
  private achievementsText!: Phaser.GameObjects.Text;
  private controlsText!: Phaser.GameObjects.Text;
  private actionsText!: Phaser.GameObjects.Text;

  // Undo/Redo stacks
  private undoStack: GameState[] = [];
  private redoStack: GameState[] = [];

  // Offsets for gridData
  private readonly FIELDS_PER_CELL = 4;
  private readonly SUNLIGHT_OFFSET = 0;
  private readonly WATER_OFFSET = 1;
  private readonly PLANT_TYPE_OFFSET = 2;
  private readonly PLANT_LEVEL_OFFSET = 3;

  constructor() {
    super("GameScene");
  }

  async create() {
    this.gridData = new Uint8Array(GRID_SIZE * GRID_SIZE * this.FIELDS_PER_CELL);
    // Make sure inuse
    await this.initNewGame();

<<<<<<< HEAD
=======
    this.initNewGame();

>>>>>>> e5fe8180
    const autoSaveData = localStorage.getItem("autoSave");
    if (autoSaveData) {
      const loadFromAutoSave = window.confirm("An autosave was found. Do you want to continue where you left off?");
      if (loadFromAutoSave) {
        this.loadGameFromJSON(autoSaveData);
      }
    }

    if (this.input && this.input.keyboard) {
      this.input.keyboard.on("keydown-P", () => this.performAction(() => this.plantOnCurrentTile("potato")));
      this.input.keyboard.on("keydown-C", () => this.performAction(() => this.plantOnCurrentTile("carrot")));
      this.input.keyboard.on("keydown-B", () => this.performAction(() => this.plantOnCurrentTile("cabbage")));
      this.input.keyboard.on("keydown-H", () => this.performAction(() => this.harvestFromCurrentTile()));

      this.input.keyboard.on("keydown-S", () => {
        const slotStr = window.prompt("Enter save slot number (e.g. 1, 2, 3):");
        if (slotStr) {
          const slot = parseInt(slotStr, 10);
          if (!isNaN(slot)) {
            this.saveGame(slot);
          }
        }
      });

      this.input.keyboard.on("keydown-L", () => {
        const slotStr = window.prompt("Enter load slot number (e.g. 1, 2, 3):");
        if (slotStr) {
          const slot = parseInt(slotStr, 10);
          if (!isNaN(slot)) {
            this.loadGame(slot);
          }
        }
      });

      this.input.keyboard.on("keydown-U", () => this.undo());
      this.input.keyboard.on("keydown-R", () => this.redo());
    } else {
      console.error("Keyboard input plugin is not initialized.");
    }
  }

  private async loadSceneConfigFromYAML(): Promise<any> {
    try {
      const response = await fetch('dist/scenes.yaml'); 
      if (!response.ok) {
        throw new Error(`HTTP error! status: ${response.status}`);
      }
      const text = await response.text();
      const data = yaml.load(text);
      return data;
    } catch (error) {
      console.error("Error loading scenes.yaml:", error);
      return null;
    }
  }  

  private async initNewGame() {
    this.undoStack = [];
    this.redoStack = [];

    const yamlData = await this.loadSceneConfigFromYAML();

    if (yamlData && yamlData.initial) {
      const initial = yamlData.initial;
      if (typeof initial.dayCount === "number") {
        this.dayCount = initial.dayCount;
      }
      if (initial.inventory) {
        this.inventory = {
          potato: initial.inventory.potato ?? this.inventory.potato,
          carrot: initial.inventory.carrot ?? this.inventory.carrot,
          cabbage: initial.inventory.cabbage ?? this.inventory.cabbage,
        };
      }
      if (typeof initial.actionsRemaining === "number") {
        this.actionsRemaining = initial.actionsRemaining;
      }
      if (Array.isArray(initial.achievements)) {
        this.achievements = [...initial.achievements];
      }
    }

    this.createGrid();

    if (yamlData && Array.isArray(yamlData.gridOverrides)) {
      for (const cell of yamlData.gridOverrides) {
        const { row, col, sunlight, water, plantType, plantLevel } = cell;
        if (row >= 0 && row < GRID_SIZE && col >= 0 && col < GRID_SIZE) {
          if (typeof sunlight === "number") this.setSunlight(row, col, sunlight);
          if (typeof water === "number") this.setWater(row, col, water);

          if (plantType) {
            let pType = PlantType.None;
            if (plantType === "potato") pType = PlantType.Potato;
            else if (plantType === "carrot") pType = PlantType.Carrot;
            else if (plantType === "cabbage") pType = PlantType.Cabbage;
            this.setPlantType(row, col, pType);
          }

          if (typeof plantLevel === "number") {
            this.setPlantLevel(row, col, plantLevel);
          }
        }
      }
    }

    this.createPlayer();
    this.createNextDayButton();
    this.createDayCounter();
    this.createInventoryDisplay();
    this.createAchievementsDisplay();
    this.createControlsDisplay();
    this.createActionsCounter();
    this.updateActionsCounter();
    this.updateAllTilesDisplay();
  }

  private createActionsCounter() {
    this.actionsText = this.add.text(10, 200, `Actions Remaining: ${this.actionsRemaining}`, {
      font: "16px Arial",
      color: "#ffffff",
    });
  }

  private updateActionsCounter() {
    this.actionsText.setText(`Actions Remaining: ${this.actionsRemaining}`);
  }

  private performAction(action: () => void) {
    this.pushCurrentStateToUndo();
    action();
    this.redoStack = [];
    this.autoSaveGame();
  }

  private pushCurrentStateToUndo() {
    this.undoStack.push(this.copyCurrentState());
  }

  private copyCurrentState(): GameState {
    return {
      dayCount: this.dayCount,
      inventory: { ...this.inventory },
      achievements: [...this.achievements],
      gridData: new Uint8Array(this.gridData),
      playerX: this.player ? this.player.x : this.cameras.main.width / 2,
      playerY: this.player ? this.player.y : this.cameras.main.height / 2,
      actionsRemaining: this.actionsRemaining,
    };
  }

  private loadFromGameState(state: GameState) {
    this.dayCount = state.dayCount;
    this.inventory = { ...state.inventory };
    this.achievements = [...state.achievements];
    this.gridData = new Uint8Array(state.gridData);
    this.player.setPosition(state.playerX, state.playerY);
    this.actionsRemaining = state.actionsRemaining;

    this.dayText.setText(`Day: ${this.dayCount}`);
    this.updateInventoryDisplay();
    this.updateAchievementsDisplay();
    this.updateAllTilesDisplay();
    this.updateActionsCounter();
  }

  private undo() {
    if (this.undoStack.length > 0) {
      this.redoStack.push(this.copyCurrentState());
      const prevState = this.undoStack.pop()!;
      this.loadFromGameState(prevState);
      this.autoSaveGame();
    } else {
      console.log("No more undo available!");
    }
  }

  private redo() {
    if (this.redoStack.length > 0) {
      this.undoStack.push(this.copyCurrentState());
      const nextState = this.redoStack.pop()!;
      this.loadFromGameState(nextState);
      this.autoSaveGame();
    } else {
      console.log("No more redo available!");
    }
  }

  private createControlsDisplay() {
    const text = `
Controls:
P - Plant Potato
C - Plant Carrot
B - Plant Cabbage
H - Harvest Plant
Arrow Keys - Move Player
S - Save Game
L - Load Game
U - Undo
R - Redo
`;
    this.controlsText = this.add.text(
      this.cameras.main.width - 160,
      50,
      text,
      {
        font: "16px Arial",
        color: "#ffffff",
        align: "left",
      }
    );
    this.controlsText.setOrigin(0, 0);
  }

  private createAchievementsDisplay() {
    this.achievementsText = this.add.text(10, 250, "Achievements:\n", {
      font: "16px Arial",
      color: "#ffffff",
    });
  }

  private updateAchievements(type: "potato" | "carrot" | "cabbage") {
    const thresholds = [
      { count: 10, title: `${type} master` },
      { count: 15, title: `${type} god` },
      { count: 20, title: `${type} legend` },
    ];

    for (const threshold of thresholds) {
      if (this.inventory[type] >= threshold.count && !this.achievements.includes(threshold.title)) {
        this.achievements.push(threshold.title);
        this.showAchievement(threshold.title);
      }
    }

    this.updateAchievementsDisplay();
  }

  private showAchievement(title: string) {
    const achievementText = this.add.text(
      this.cameras.main.width / 2,
      this.cameras.main.height / 2,
      `Achievement Unlocked!\n${title}`,
      {
        font: "20px Arial",
        color: "#ffffff",
        backgroundColor: "#000000",
        padding: { left: 10, right: 10, top: 5, bottom: 5 },
      }
    );
    achievementText.setOrigin(0.5, 0.5);

    this.time.delayedCall(2000, () => {
      achievementText.destroy();
    });
  }

  private updateAchievementsDisplay() {
    this.achievementsText.setText(
      `Achievements:\n${this.achievements.join("\n")}`
    );
  }

  private createGrid() {
    const offsetX = (this.cameras.main.width - GRID_SIZE * TILE_SIZE) / 2;
    const offsetY = (this.cameras.main.height - GRID_SIZE * TILE_SIZE) / 2;

    for (let row = 0; row < GRID_SIZE; row++) {
      const gridRow: {rectangle: Phaser.GameObjects.Rectangle; text: Phaser.GameObjects.Text;}[] = [];
      for (let col = 0; col < GRID_SIZE; col++) {
        const x = offsetX + col * TILE_SIZE + TILE_SIZE / 2;
        const y = offsetY + row * TILE_SIZE + TILE_SIZE / 2;

        const rectangle = this.add.rectangle(x, y, TILE_SIZE, TILE_SIZE, 0x228b22);
        rectangle.setStrokeStyle(1, 0x000000);

        const sunlight = Phaser.Math.Between(0, 100);
        const water = Phaser.Math.Between(0, 100);

        this.setSunlight(row, col, sunlight);
        this.setWater(row, col, water);
        this.setPlantType(row, col, PlantType.None);
        this.setPlantLevel(row, col, 0);

        const textX = x - TILE_SIZE / 2 + 5;
        const textY = y - TILE_SIZE / 2 + 5;
        const text = this.add.text(textX, textY, this.getTileInfoString(row, col), {
          font: "14px Arial",
          color: "#ffffff",
          align: "left",
        });
        text.setOrigin(0, 0);

        gridRow.push({ rectangle, text });
      }
      this.grid.push(gridRow);
    }
  }

  private createPlayer() {
    const startX = this.cameras.main.width / 2;
    const startY = this.cameras.main.height / 2;
    this.player = new Player(this, startX, startY);
  }

  private createNextDayButton() {
    const button = this.add.text(150, 50, "Next Day", {
      font: "20px Arial",
      backgroundColor: "#000000",
      color: "#ffffff",
      padding: { left: 10, right: 10, top: 5, bottom: 5 },
    });

    button.setInteractive();
    button.on("pointerdown", () => {
      this.performAction(() => {
        this.dayCount++;
        this.actionsRemaining = 10;
        this.updateActionsCounter();
        this.dayText.setText(`Day: ${this.dayCount}`);
        this.growPlants();
        this.updateGridProperties();
      });
    });
  }

  private createDayCounter() {
    this.dayText = this.add.text(10, 50, `Day: ${this.dayCount}`, {
      font: "20px Arial",
      color: "#ffffff",
    });
  }

  private createInventoryDisplay() {
    this.inventoryText = this.add.text(10, 100, this.getInventoryString(), {
      font: "16px Arial",
      color: "#ffffff",
    });
  }

  private getInventoryString(): string {
    return `Inventory:\n🥔 Potato: ${this.inventory.potato}\n🥕 Carrot: ${this.inventory.carrot}\n🥬 Cabbage: ${this.inventory.cabbage}`;
  }

  private updateInventoryDisplay() {
    this.inventoryText.setText(this.getInventoryString());
  }

  private updateGridProperties() {
    for (let row = 0; row < GRID_SIZE; row++) {
      for (let col = 0; col < GRID_SIZE; col++) {
        const newSunlight = Phaser.Math.Between(0, 100);
        const newWater = Math.min(this.getWater(row, col) + Phaser.Math.Between(0, 30), 100);

        this.setSunlight(row, col, newSunlight);
        this.setWater(row, col, newWater);
      }
    }
    this.updateAllTilesDisplay();
  }

  private getTileInfoString(row: number, col: number): string {
    const sunlight = this.getSunlight(row, col);
    const water = this.getWater(row, col);
    const plantType = this.getPlantType(row, col);
    const plantLevel = this.getPlantLevel(row, col);

    let str = `☀️ ${sunlight}\n💧 ${water}`;
    if (plantType !== PlantType.None) {
      const typeStr = (plantType === PlantType.Potato) ? "potato" :
                      (plantType === PlantType.Carrot) ? "carrot" : "cabbage";
      str += `\n🌱 ${typeStr} L${plantLevel}`;
    }
    return str;
  }

  private updateAllTilesDisplay() {
    for (let row = 0; row < GRID_SIZE; row++) {
      for (let col = 0; col < GRID_SIZE; col++) {
        this.grid[row][col].text.setText(this.getTileInfoString(row, col));
      }
    }
  }

  private plantOnCurrentTile(type: "potato" | "carrot" | "cabbage") {
    if (!this.activeTile) return;

    const { row, col } = this.getActiveTilePosition();
    const water = this.getWater(row, col);

    if (this.getPlantType(row, col) !== PlantType.None) {
      console.error("This tile already has a plant!");
      return;
    }

    const conditions: Record<"potato"|"carrot"|"cabbage", boolean> = {
      potato: water >= 20,
      carrot: water >= 20,
      cabbage: water >= 70,
    };

    if (!conditions[type]) {
      console.error("This tile does not meet the planting conditions!");
      return;
    }

    if (this.inventory[type] <= 0) {
      console.error(`No ${type} left in inventory!`);
      return;
    }

    const waterCost = { potato: 20, carrot: 20, cabbage: 70 };
    this.setWater(row, col, water - waterCost[type]);
    this.inventory[type]--;
    this.updateInventoryDisplay();

    const plantEnum = (type === "potato") ? PlantType.Potato : 
                      (type === "carrot") ? PlantType.Carrot : PlantType.Cabbage;

    this.setPlantType(row, col, plantEnum);
    this.setPlantLevel(row, col, 1);
    this.updateAllTilesDisplay();
  }

  private growPlants() {
    for (let row = 0; row < GRID_SIZE; row++) {
      for (let col = 0; col < GRID_SIZE; col++) {
        const plantType = this.getPlantType(row, col);
        if (plantType === PlantType.None) continue;

        const currentLevel = this.getPlantLevel(row, col);
        if (currentLevel < 1 || currentLevel > 3) continue;

        const nextLevel = (currentLevel + 1) as PlantLevel;
        const cond = growConditions[plantType][nextLevel];
        if (!cond) continue;

        const sunlight = this.getSunlight(row, col);
        const water = this.getWater(row, col);

        if (sunlight >= cond.sunlight && water >= cond.water) {
          this.setWater(row, col, water - cond.water);
          this.setPlantLevel(row, col, nextLevel);
        }
      }
    }
    this.updateAllTilesDisplay();
  }

  private harvestFromCurrentTile() {
    if (!this.activeTile) {
      console.error("No active tile!");
      return;
    }

    const { row, col } = this.getActiveTilePosition();
    const plantType = this.getPlantType(row, col);
    const level = this.getPlantLevel(row, col);
    if (plantType === PlantType.None) {
      console.error("No plant to harvest!");
      return;
    }

    if (level < 1 || level > 3) {
      console.error("Invalid plant level.");
      return;
    }

    const harvestMap: Record<PlantLevel, number> = {1:1,2:2,3:4};
    const harvestAmount = harvestMap[level as PlantLevel];

    let typeKey: "potato"|"carrot"|"cabbage" = "potato";
    if (plantType === PlantType.Carrot) typeKey = "carrot";
    if (plantType === PlantType.Cabbage) typeKey = "cabbage";

    this.inventory[typeKey] += harvestAmount;
    this.setPlantType(row, col, PlantType.None);
    this.setPlantLevel(row, col, 0);
    this.updateInventoryDisplay();
    this.updateAchievements(typeKey);
    this.updateAllTilesDisplay();
  }

  private getActiveTilePosition(): {row:number, col:number} {
    const offsetX = (this.cameras.main.width - GRID_SIZE * TILE_SIZE) / 2;
    const offsetY = (this.cameras.main.height - GRID_SIZE * TILE_SIZE) / 2;
    const gridX = Math.floor((this.player.x - offsetX) / TILE_SIZE);
    const gridY = Math.floor((this.player.y - offsetY) / TILE_SIZE);
    return { row: gridY, col: gridX };
  }

  private highlightTile(row: number, col: number) {
    if (this.activeTile) {
      this.activeTile.rectangle.setFillStyle(0x228b22);
    }

    this.activeTile = this.grid[row][col];
    this.activeTile.rectangle.setFillStyle(0x32cd32);
  }

  update(time: number, delta: number) {
    if (this.player) {
      this.player.update(delta);
      const offsetX = (this.cameras.main.width - GRID_SIZE * TILE_SIZE) / 2;
      const offsetY = (this.cameras.main.height - GRID_SIZE * TILE_SIZE) / 2;

      const gridX = Math.floor((this.player.x - offsetX) / TILE_SIZE);
      const gridY = Math.floor((this.player.y - offsetY) / TILE_SIZE);

      if (gridX >= 0 && gridX < GRID_SIZE && gridY >= 0 && gridY < GRID_SIZE) {
        this.highlightTile(gridY, gridX);
      }
    }
  }

  private getCellIndex(row: number, col: number): number {
    return (row * GRID_SIZE + col) * this.FIELDS_PER_CELL;
  }

  private getSunlight(row: number, col: number): number {
    return this.gridData[this.getCellIndex(row, col) + this.SUNLIGHT_OFFSET];
  }

  private setSunlight(row: number, col: number, value: number) {
    this.gridData[this.getCellIndex(row, col) + this.SUNLIGHT_OFFSET] = value;
  }

  private getWater(row: number, col: number): number {
    return this.gridData[this.getCellIndex(row, col) + this.WATER_OFFSET];
  }

  private setWater(row: number, col: number, value: number) {
    this.gridData[this.getCellIndex(row, col) + this.WATER_OFFSET] = value;
  }

  private getPlantType(row: number, col: number): PlantType {
    return this.gridData[this.getCellIndex(row, col) + this.PLANT_TYPE_OFFSET] as PlantType;
  }

  private setPlantType(row: number, col: number, type: PlantType) {
    this.gridData[this.getCellIndex(row, col) + this.PLANT_TYPE_OFFSET] = type;
  }

  private getPlantLevel(row: number, col: number): number {
    return this.gridData[this.getCellIndex(row, col) + this.PLANT_LEVEL_OFFSET];
  }

  private setPlantLevel(row: number, col: number, level: number) {
    this.gridData[this.getCellIndex(row, col) + this.PLANT_LEVEL_OFFSET] = level;
  }

  private saveGame(slot: number) {
    const fullData: FullSaveData = {
      currentState: this.gameStateToSaveFormat(this.copyCurrentState()),
      undoStack: this.undoStack.map(s => this.gameStateToSaveFormat(s)),
      redoStack: this.redoStack.map(s => this.gameStateToSaveFormat(s))
    };
    localStorage.setItem(`saveSlot${slot}`, JSON.stringify(fullData));
    console.log(`Game saved to slot ${slot}`);
  }

  private loadGame(slot: number) {
    const dataStr = localStorage.getItem(`saveSlot${slot}`);
    if (!dataStr) {
      console.error(`No save found in slot ${slot}`);
      return;
    }

    this.loadGameFromJSON(dataStr);
    console.log(`Game loaded from slot ${slot}`);
  }

  private loadGameFromJSON(dataStr: string) {
    const saved = JSON.parse(dataStr) as FullSaveData;

    const currentState = this.saveFormatToGameState(saved.currentState);
    this.loadFromGameState(currentState);

    this.undoStack = saved.undoStack.map(s => this.saveFormatToGameState(s));
    this.redoStack = saved.redoStack.map(s => this.saveFormatToGameState(s));

    console.log("Game loaded from JSON with undo/redo stacks restored.");
  }

  private autoSaveGame() {
    const fullData: FullSaveData = {
      currentState: this.gameStateToSaveFormat(this.copyCurrentState()),
      undoStack: this.undoStack.map(s => this.gameStateToSaveFormat(s)),
      redoStack: this.redoStack.map(s => this.gameStateToSaveFormat(s))
    };
    localStorage.setItem("autoSave", JSON.stringify(fullData));
  }

  private gameStateToSaveFormat(state: GameState): Omit<GameState,"gridData"> & {gridData:number[]} {
    return {
      dayCount: state.dayCount,
      inventory: { ...state.inventory },
      achievements: [...state.achievements],
      gridData: Array.from(state.gridData),
      playerX: state.playerX,
      playerY: state.playerY,
      actionsRemaining: state.actionsRemaining
    };
  }

  private saveFormatToGameState(obj: Omit<GameState,"gridData"> & {gridData:number[]}): GameState {
    return {
      dayCount: obj.dayCount,
      inventory: { ...obj.inventory },
      achievements: [...obj.achievements],
      gridData: new Uint8Array(obj.gridData),
      playerX: obj.playerX,
      playerY: obj.playerY,
      actionsRemaining: obj.actionsRemaining
    };
  }
}<|MERGE_RESOLUTION|>--- conflicted
+++ resolved
@@ -108,11 +108,6 @@
     // Make sure inuse
     await this.initNewGame();
 
-<<<<<<< HEAD
-=======
-    this.initNewGame();
-
->>>>>>> e5fe8180
     const autoSaveData = localStorage.getItem("autoSave");
     if (autoSaveData) {
       const loadFromAutoSave = window.confirm("An autosave was found. Do you want to continue where you left off?");
